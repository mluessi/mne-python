--- conflicted
+++ resolved
@@ -1,12 +1,8 @@
 import os.path as op
 
 import numpy as np
-<<<<<<< HEAD
 from numpy.testing import assert_array_almost_equal
-=======
-from numpy.testing import assert_array_almost_equal, assert_equal
 from nose.tools import assert_true
->>>>>>> 234b9d94
 
 from ...datasets import sample
 from ... import fiff, find_events, Epochs
@@ -39,21 +35,21 @@
 
     # picks MEG gradiometers
     picks = fiff.pick_types(raw.info, meg=True, eeg=False, eog=True,
-                                    stim=False, include=include, exclude=exclude)
+                                stim=False, include=include, exclude=exclude)
 
     # Load condition 1
     event_id = 1
     events = events[:3]  # take 3 events to keep the computation time low
     epochs = Epochs(raw, events, event_id, tmin, tmax, picks=picks,
-                        baseline=(None, 0), reject=dict(grad=4000e-13, eog=150e-6),
-                        preload=True)
+                    baseline=(None, 0), reject=dict(grad=4000e-13, eog=150e-6),
+                    preload=True)
 
     # Compute a source estimate per frequency band
     bands = dict(alpha=[10, 10])
     label = read_label(fname_label)
 
-    stcs = source_band_induced_power(epochs, inverse_operator, bands, n_cycles=2,
-                                use_fft=False, pca=True, label=label)
+    stcs = source_band_induced_power(epochs, inverse_operator, bands,
+                            n_cycles=2, use_fft=False, pca=True, label=label)
 
     stc = stcs['alpha']
     assert_true(len(stcs) == len(bands.keys()))
